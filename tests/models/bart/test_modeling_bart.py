# Copyright 2021, The HuggingFace Inc. team. All rights reserved.
#
# Licensed under the Apache License, Version 2.0 (the "License");
# you may not use this file except in compliance with the License.
# You may obtain a copy of the License at
#
#     http://www.apache.org/licenses/LICENSE-2.0
#
# Unless required by applicable law or agreed to in writing, software
# distributed under the License is distributed on an "AS IS" BASIS,
# WITHOUT WARRANTIES OR CONDITIONS OF ANY KIND, either express or implied.
# See the License for the specific language governing permissions and
# limitations under the License.
"""Testing suite for the PyTorch BART model."""

import copy
import tempfile
import unittest

import timeout_decorator  # noqa

from transformers import BartConfig, is_torch_available
from transformers.testing_utils import (
    require_sentencepiece,
    require_tokenizers,
    require_torch,
    require_torch_fp16,
    slow,
    torch_device,
)
from transformers.utils import cached_property

from ...generation.test_utils import GenerationTesterMixin
from ...test_configuration_common import ConfigTester
from ...test_modeling_common import ModelTesterMixin, floats_tensor, ids_tensor
from ...test_pipeline_mixin import PipelineTesterMixin


if is_torch_available():
    import torch

    from transformers import (
        AutoModelForSequenceClassification,
        BartForCausalLM,
        BartForConditionalGeneration,
        BartForQuestionAnswering,
        BartForSequenceClassification,
        BartModel,
        BartTokenizer,
        pipeline,
    )
    from transformers.models.bart.modeling_bart import BartDecoder, BartEncoder, shift_tokens_right


def prepare_bart_inputs_dict(
    config,
    input_ids,
    decoder_input_ids=None,
    attention_mask=None,
    decoder_attention_mask=None,
):
    if attention_mask is None:
        attention_mask = input_ids.ne(config.pad_token_id)
    if decoder_attention_mask is None:
        decoder_attention_mask = decoder_input_ids.ne(config.pad_token_id)
    return {
        "input_ids": input_ids,
        "decoder_input_ids": decoder_input_ids,
        "attention_mask": attention_mask,
        "decoder_attention_mask": attention_mask,
    }


class BartModelTester:
    def __init__(
        self,
        parent,
        batch_size=13,
        seq_length=7,
        is_training=True,
        use_labels=False,
        vocab_size=99,
        hidden_size=16,
        num_hidden_layers=2,
        num_attention_heads=4,
        intermediate_size=4,
        hidden_act="gelu",
        hidden_dropout_prob=0.1,
        attention_probs_dropout_prob=0.1,
        max_position_embeddings=50,
        eos_token_id=2,
        pad_token_id=1,
        bos_token_id=0,
    ):
        self.parent = parent
        self.batch_size = batch_size
        self.seq_length = seq_length
        self.is_training = is_training
        self.use_labels = use_labels
        self.vocab_size = vocab_size
        self.hidden_size = hidden_size
        self.num_hidden_layers = num_hidden_layers
        self.num_attention_heads = num_attention_heads
        self.intermediate_size = intermediate_size
        self.hidden_act = hidden_act
        self.hidden_dropout_prob = hidden_dropout_prob
        self.attention_probs_dropout_prob = attention_probs_dropout_prob
        self.max_position_embeddings = max_position_embeddings
        self.eos_token_id = eos_token_id
        self.pad_token_id = pad_token_id
        self.bos_token_id = bos_token_id

    def prepare_config_and_inputs(self):
        input_ids = ids_tensor([self.batch_size, self.seq_length], self.vocab_size)
        input_ids = ids_tensor([self.batch_size, self.seq_length], self.vocab_size).clamp(
            3,
        )
        input_ids[:, -1] = self.eos_token_id  # Eos Token

        decoder_input_ids = ids_tensor([self.batch_size, self.seq_length], self.vocab_size)

        config = self.get_config()
        inputs_dict = prepare_bart_inputs_dict(config, input_ids, decoder_input_ids)
        return config, inputs_dict

    def get_config(self):
        return BartConfig(
            vocab_size=self.vocab_size,
            d_model=self.hidden_size,
            encoder_layers=self.num_hidden_layers,
            decoder_layers=self.num_hidden_layers,
            encoder_attention_heads=self.num_attention_heads,
            decoder_attention_heads=self.num_attention_heads,
            encoder_ffn_dim=self.intermediate_size,
            decoder_ffn_dim=self.intermediate_size,
            dropout=self.hidden_dropout_prob,
            attention_dropout=self.attention_probs_dropout_prob,
            max_position_embeddings=self.max_position_embeddings,
            eos_token_id=self.eos_token_id,
            bos_token_id=self.bos_token_id,
            pad_token_id=self.pad_token_id,
        )

    def get_pipeline_config(self):
        config = self.get_config()
        config.max_position_embeddings = 100
        config.vocab_size = 300
        return config

    def prepare_config_and_inputs_for_common(self):
        config, inputs_dict = self.prepare_config_and_inputs()
        return config, inputs_dict

    def create_and_check_decoder_model_past_large_inputs(self, config, inputs_dict):
        model = BartModel(config=config).get_decoder().to(torch_device).eval()
        input_ids = inputs_dict["input_ids"]
        attention_mask = inputs_dict["attention_mask"]

        # first forward pass
        outputs = model(input_ids, attention_mask=attention_mask, use_cache=True)

        output, past_key_values = outputs.to_tuple()

        # create hypothetical multiple next token and extent to next_input_ids
        next_tokens = ids_tensor((self.batch_size, 3), config.vocab_size)
        next_attn_mask = ids_tensor((self.batch_size, 3), 2)

        # append to next input_ids and
        next_input_ids = torch.cat([input_ids, next_tokens], dim=-1)
        next_attention_mask = torch.cat([attention_mask, next_attn_mask], dim=-1)

        output_from_no_past = model(next_input_ids, attention_mask=next_attention_mask)["last_hidden_state"]
        output_from_past = model(next_tokens, attention_mask=next_attention_mask, past_key_values=past_key_values)[
            "last_hidden_state"
        ]

        # select random slice
        random_slice_idx = ids_tensor((1,), output_from_past.shape[-1]).item()
        output_from_no_past_slice = output_from_no_past[:, -3:, random_slice_idx].detach()
        output_from_past_slice = output_from_past[:, :, random_slice_idx].detach()

        self.parent.assertTrue(output_from_past_slice.shape[1] == next_tokens.shape[1])

        # test that outputs are equal for slice
        self.parent.assertTrue(torch.allclose(output_from_past_slice, output_from_no_past_slice, atol=1e-3))

    def check_encoder_decoder_model_standalone(self, config, inputs_dict):
        model = BartModel(config=config).to(torch_device).eval()
        outputs = model(**inputs_dict)

        encoder_last_hidden_state = outputs.encoder_last_hidden_state
        last_hidden_state = outputs.last_hidden_state

        with tempfile.TemporaryDirectory() as tmpdirname:
            encoder = model.get_encoder()
            encoder.save_pretrained(tmpdirname)
            encoder = BartEncoder.from_pretrained(tmpdirname).to(torch_device)

        encoder_last_hidden_state_2 = encoder(inputs_dict["input_ids"], attention_mask=inputs_dict["attention_mask"])[
            0
        ]

        self.parent.assertTrue((encoder_last_hidden_state_2 - encoder_last_hidden_state).abs().max().item() < 1e-3)

        with tempfile.TemporaryDirectory() as tmpdirname:
            decoder = model.get_decoder()
            decoder.save_pretrained(tmpdirname)
            decoder = BartDecoder.from_pretrained(tmpdirname).to(torch_device)

        last_hidden_state_2 = decoder(
            input_ids=inputs_dict["decoder_input_ids"],
            attention_mask=inputs_dict["decoder_attention_mask"],
            encoder_hidden_states=encoder_last_hidden_state,
            encoder_attention_mask=inputs_dict["attention_mask"],
            head_mask=inputs_dict["decoder_head_mask"],
        )[0]

        self.parent.assertTrue((last_hidden_state_2 - last_hidden_state).abs().max().item() < 1e-3)


@require_torch
class BartHeadTests(unittest.TestCase):
    vocab_size = 99

    def _get_config_and_data(self):
        input_ids = torch.tensor(
            [
                [71, 82, 18, 33, 46, 91, 2],
                [68, 34, 26, 58, 30, 82, 2],
                [5, 97, 17, 39, 94, 40, 2],
                [76, 83, 94, 25, 70, 78, 2],
                [87, 59, 41, 35, 48, 66, 2],
                [55, 13, 16, 58, 5, 2, 1],  # note padding
                [64, 27, 31, 51, 12, 75, 2],
                [52, 64, 86, 17, 83, 39, 2],
                [48, 61, 9, 24, 71, 82, 2],
                [26, 1, 60, 48, 22, 13, 2],
                [21, 5, 62, 28, 14, 76, 2],
                [45, 98, 37, 86, 59, 48, 2],
                [70, 70, 50, 9, 28, 0, 2],
            ],
            dtype=torch.long,
            device=torch_device,
        )

        batch_size = input_ids.shape[0]
        config = BartConfig(
            vocab_size=self.vocab_size,
            d_model=24,
            encoder_layers=2,
            decoder_layers=2,
            encoder_attention_heads=2,
            decoder_attention_heads=2,
            encoder_ffn_dim=32,
            decoder_ffn_dim=32,
            max_position_embeddings=48,
            eos_token_id=2,
            pad_token_id=1,
            bos_token_id=0,
        )
        return config, input_ids, batch_size

    def test_sequence_classification_forward(self):
        config, input_ids, batch_size = self._get_config_and_data()
        labels = _long_tensor([2] * batch_size).to(torch_device)
        model = BartForSequenceClassification(config)
        model.to(torch_device)
        outputs = model(input_ids=input_ids, decoder_input_ids=input_ids, labels=labels)
        expected_shape = torch.Size((batch_size, config.num_labels))
        self.assertEqual(outputs["logits"].shape, expected_shape)
        self.assertIsInstance(outputs["loss"].item(), float)

    def test_question_answering_forward(self):
        config, input_ids, batch_size = self._get_config_and_data()
        sequence_labels = ids_tensor([batch_size], 2).to(torch_device)
        model = BartForQuestionAnswering(config)
        model.to(torch_device)
        outputs = model(
            input_ids=input_ids,
            start_positions=sequence_labels,
            end_positions=sequence_labels,
        )

        self.assertEqual(outputs["start_logits"].shape, input_ids.shape)
        self.assertEqual(outputs["end_logits"].shape, input_ids.shape)
        self.assertIsInstance(outputs["loss"].item(), float)

    @timeout_decorator.timeout(1)
    def test_lm_forward(self):
        config, input_ids, batch_size = self._get_config_and_data()
        lm_labels = ids_tensor([batch_size, input_ids.shape[1]], self.vocab_size).to(torch_device)
        lm_model = BartForConditionalGeneration(config)
        lm_model.to(torch_device)
        outputs = lm_model(input_ids=input_ids, labels=lm_labels)
        expected_shape = (batch_size, input_ids.shape[1], config.vocab_size)
        self.assertEqual(outputs["logits"].shape, expected_shape)
        self.assertIsInstance(outputs["loss"].item(), float)

    def test_lm_uneven_forward(self):
        config = BartConfig(
            vocab_size=self.vocab_size,
            d_model=14,
            encoder_layers=2,
            decoder_layers=2,
            encoder_attention_heads=2,
            decoder_attention_heads=2,
            encoder_ffn_dim=8,
            decoder_ffn_dim=8,
            max_position_embeddings=48,
        )
        lm_model = BartForConditionalGeneration(config).to(torch_device)
        context = torch.tensor(
            [[71, 82, 18, 33, 46, 91, 2], [68, 34, 26, 58, 30, 2, 1]], device=torch_device, dtype=torch.long
        )
        summary = torch.tensor([[82, 71, 82, 18, 2], [58, 68, 2, 1, 1]], device=torch_device, dtype=torch.long)
        outputs = lm_model(input_ids=context, decoder_input_ids=summary, labels=summary)
        expected_shape = (*summary.shape, config.vocab_size)
        self.assertEqual(outputs["logits"].shape, expected_shape)

    def test_generate_beam_search(self):
        input_ids = torch.tensor([[71, 82, 2], [68, 34, 2]], device=torch_device, dtype=torch.long)
        config = BartConfig(
            vocab_size=self.vocab_size,
            d_model=24,
            encoder_layers=2,
            decoder_layers=2,
            encoder_attention_heads=2,
            decoder_attention_heads=2,
            encoder_ffn_dim=32,
            decoder_ffn_dim=32,
            max_position_embeddings=48,
            eos_token_id=2,
            pad_token_id=1,
            bos_token_id=0,
        )
        lm_model = BartForConditionalGeneration(config).to(torch_device)
        lm_model.eval()

        max_length = 5
        generated_ids = lm_model.generate(
            input_ids.clone(),
            do_sample=True,
            num_return_sequences=1,
            num_beams=2,
            no_repeat_ngram_size=3,
            max_length=max_length,
        )
        self.assertEqual(generated_ids.shape, (input_ids.shape[0], max_length))

    def test_shift_tokens_right(self):
        input_ids = torch.tensor([[71, 82, 18, 33, 2, 1, 1], [68, 34, 26, 58, 30, 82, 2]], dtype=torch.long)
        shifted = shift_tokens_right(input_ids, 1, 2)
        n_pad_before = input_ids.eq(1).float().sum()
        n_pad_after = shifted.eq(1).float().sum()
        self.assertEqual(shifted.shape, input_ids.shape)
        self.assertEqual(n_pad_after, n_pad_before - 1)
        self.assertTrue(torch.eq(shifted[:, 0], 2).all())

    @slow
    def test_tokenization(self):
        tokenizer = BartTokenizer.from_pretrained("facebook/bart-large")
        examples = [" Hello world", " DomDramg"]  # need leading spaces for equality
        fairseq_results = [
            torch.tensor([0, 20920, 232, 2]),
            torch.tensor([0, 11349, 495, 4040, 571, 2]),
        ]
        for ex, desired_result in zip(examples, fairseq_results):
            bart_toks = tokenizer.encode(ex, return_tensors="pt").squeeze()
            assert_tensors_close(desired_result.long(), bart_toks, prefix=ex)

    @require_torch_fp16
    def test_generate_fp16(self):
        config, input_ids, batch_size = self._get_config_and_data()
        attention_mask = input_ids.ne(1).to(torch_device)
        model = BartForConditionalGeneration(config).eval().to(torch_device)
        model.half()
        model.generate(input_ids, attention_mask=attention_mask)
        model.generate(num_beams=4, do_sample=True, early_stopping=False, num_return_sequences=3)

    def test_dummy_inputs(self):
        config, *_ = self._get_config_and_data()
        model = BartForConditionalGeneration(config).eval().to(torch_device)
        model(**model.dummy_inputs)

    def test_resize_tokens_embeddings_more(self):
        config, input_ids, _ = self._get_config_and_data()

        def _get_embs(m):
            return (m.get_input_embeddings().weight.data.clone(), m.get_output_embeddings().weight.data.clone())

        model = BartForConditionalGeneration(config).eval().to(torch_device)
        input, output = _get_embs(model)
        self.assertTrue(torch.eq(input, output).all())
        new_vocab_size = 45
        model.resize_token_embeddings(new_vocab_size)
        input_new, output_new = _get_embs(model)
        self.assertEqual(input_new.shape, (new_vocab_size, config.d_model))
        self.assertEqual(output_new.shape, (new_vocab_size, config.d_model))
        self.assertTrue(torch.eq(input_new, output_new).all())


@require_torch
class BartModelTest(ModelTesterMixin, GenerationTesterMixin, PipelineTesterMixin, unittest.TestCase):
    all_model_classes = (
        (BartModel, BartForConditionalGeneration, BartForSequenceClassification, BartForQuestionAnswering)
        if is_torch_available()
        else ()
    )
    pipeline_model_mapping = (
        {
            "feature-extraction": BartModel,
            "fill-mask": BartForConditionalGeneration,
            "question-answering": BartForQuestionAnswering,
            "summarization": BartForConditionalGeneration,
            "text-classification": BartForSequenceClassification,
            "text-generation": BartForCausalLM,
            "text2text-generation": BartForConditionalGeneration,
            "translation": BartForConditionalGeneration,
            "zero-shot": BartForSequenceClassification,
        }
        if is_torch_available()
        else {}
    )
    is_encoder_decoder = True
    fx_compatible = False  # Fix me Michael
    test_pruning = False

    def setUp(self):
        self.model_tester = BartModelTester(self)
        self.config_tester = ConfigTester(self, config_class=BartConfig)

    def test_config(self):
        self.config_tester.run_common_tests()

    def test_save_load_strict(self):
        config, inputs_dict = self.model_tester.prepare_config_and_inputs()
        for model_class in self.all_model_classes:
            model = model_class(config)

            with tempfile.TemporaryDirectory() as tmpdirname:
                model.save_pretrained(tmpdirname)
                model2, info = model_class.from_pretrained(tmpdirname, output_loading_info=True)
            self.assertEqual(info["missing_keys"], [])

    def test_decoder_model_past_with_large_inputs(self):
        config_and_inputs = self.model_tester.prepare_config_and_inputs()
        self.model_tester.create_and_check_decoder_model_past_large_inputs(*config_and_inputs)

    def test_encoder_decoder_model_standalone(self):
        config_and_inputs = self.model_tester.prepare_config_and_inputs_for_common()
        self.model_tester.check_encoder_decoder_model_standalone(*config_and_inputs)

    # BartForSequenceClassification does not support inputs_embeds
    def test_inputs_embeds(self):
        config, inputs_dict = self.model_tester.prepare_config_and_inputs_for_common()

        for model_class in (BartModel, BartForConditionalGeneration, BartForQuestionAnswering):
            model = model_class(config)
            model.to(torch_device)
            model.eval()

            inputs = copy.deepcopy(self._prepare_for_class(inputs_dict, model_class))

            if not self.is_encoder_decoder:
                input_ids = inputs["input_ids"]
                del inputs["input_ids"]
            else:
                encoder_input_ids = inputs["input_ids"]
                decoder_input_ids = inputs.get("decoder_input_ids", encoder_input_ids)
                del inputs["input_ids"]
                inputs.pop("decoder_input_ids", None)

            wte = model.get_input_embeddings()
            if not self.is_encoder_decoder:
                inputs["inputs_embeds"] = wte(input_ids)
            else:
                inputs["inputs_embeds"] = wte(encoder_input_ids)
                inputs["decoder_inputs_embeds"] = wte(decoder_input_ids)

            with torch.no_grad():
                model(**inputs)[0]

    @require_torch_fp16
    def test_generate_fp16(self):
        config, input_dict = self.model_tester.prepare_config_and_inputs()
        input_ids = input_dict["input_ids"]
        attention_mask = input_ids.ne(1).to(torch_device)
        model = BartForConditionalGeneration(config).eval().to(torch_device)
        model.half()
        model.generate(input_ids, attention_mask=attention_mask)
        model.generate(num_beams=4, do_sample=True, early_stopping=False, num_return_sequences=3)

    @unittest.skip(
        reason="This architecture has tied weights by default and there is no way to remove it, check: https://github.com/huggingface/transformers/pull/31771#issuecomment-2210915245"
    )
    def test_load_save_without_tied_weights(self):
        pass

    def test_resize_embeddings_persists_embeddings_type(self):
        config, inputs_dict = self.model_tester.prepare_config_and_inputs()

        config.scale_embedding = True
        model = BartForConditionalGeneration(config)
        old_type = type(model.model.decoder.embed_tokens)

        model.resize_token_embeddings(new_num_tokens=config.vocab_size)

        new_type = type(model.model.decoder.embed_tokens)
        self.assertIs(old_type, new_type)


def assert_tensors_close(a, b, atol=1e-12, prefix=""):
    """If tensors have different shapes, different values or a and b are not both tensors, raise a nice Assertion error."""
    if a is None and b is None:
        return True
    try:
        if torch.allclose(a, b, atol=atol):
            return True
        raise
    except Exception:
        pct_different = (torch.gt((a - b).abs(), atol)).float().mean().item()
        if a.numel() > 100:
            msg = f"tensor values are {pct_different:.1%} percent different."
        else:
            msg = f"{a} != {b}"
        if prefix:
            msg = prefix + ": " + msg
        raise AssertionError(msg)


def _long_tensor(tok_lst):
    return torch.tensor(tok_lst, dtype=torch.long, device=torch_device)


@require_torch
@slow
class FastIntegrationTests(unittest.TestCase):
    """These tests are useful for debugging since they operate on a model with 1 encoder layer and 1 decoder layer."""

    @cached_property
    def tok(self):
        return BartTokenizer.from_pretrained("facebook/bart-large")

    @cached_property
    def xsum_1_1_model(self):
        return BartForConditionalGeneration.from_pretrained("sshleifer/distilbart-xsum-1-1")

    def test_xsum_1_1_generation(self):
        hf = self.xsum_1_1_model
        tok = self.tok
        ARTICLE = (
            "The Palestinian Authority officially became the 123rd member of the International Criminal Court on"
            " Wednesday, a step that gives the court jurisdiction over alleged crimes in Palestinian territories. The"
            " formal accession was marked with a ceremony at The Hague, in the Netherlands, where the court is based."
            " The Palestinians signed the ICC's founding Rome Statute in January, when they also accepted its"
            ' jurisdiction over alleged crimes committed "in the occupied Palestinian territory, including East'
            ' Jerusalem, since June 13, 2014." Later that month, the ICC opened a preliminary examination into the'
            " situation in Palestinian territories, paving the way for possible war crimes investigations against"
            " Israelis. As members of the court, Palestinians may be subject to counter-charges as well. Israel and"
            " the United States, neither of which is an ICC member, opposed the Palestinians' efforts to join the"
            " body. But Palestinian Foreign Minister Riad al-Malki, speaking at Wednesday's ceremony, said it was a"
            ' move toward greater justice. "As Palestine formally becomes a State Party to the Rome Statute today, the'
            ' world is also a step closer to ending a long era of impunity and injustice," he said, according to an'
            ' ICC news release. "Indeed, today brings us closer to our shared goals of justice and peace." Judge'
            " Kuniko Ozaki, a vice president of the ICC, said acceding to the treaty was just the first step for the"
            ' Palestinians. "As the Rome Statute today enters into force for the State of Palestine, Palestine'
            " acquires all the rights as well as responsibilities that come with being a State Party to the Statute."
            ' These are substantive commitments, which cannot be taken lightly," she said. Rights group Human Rights'
            ' Watch welcomed the development. "Governments seeking to penalize Palestine for joining the ICC should'
            " immediately end their pressure, and countries that support universal acceptance of the court's treaty"
            ' should speak out to welcome its membership," said Balkees Jarrah, international justice counsel for the'
            " group. \"What's objectionable is the attempts to undermine international justice, not Palestine's"
            ' decision to join a treaty to which over 100 countries around the world are members." In January, when'
            " the preliminary ICC examination was opened, Israeli Prime Minister Benjamin Netanyahu described it as an"
            ' outrage, saying the court was overstepping its boundaries. The United States also said it "strongly"'
            " disagreed with the court's decision. \"As we have said repeatedly, we do not believe that Palestine is a"
            ' state and therefore we do not believe that it is eligible to join the ICC," the State Department said in'
            ' a statement. It urged the warring sides to resolve their differences through direct negotiations. "We'
            ' will continue to oppose actions against Israel at the ICC as counterproductive to the cause of peace,"'
            " it said. But the ICC begs to differ with the definition of a state for its purposes and refers to the"
            ' territories as "Palestine." While a preliminary examination is not a formal investigation, it allows the'
            " court to review evidence and determine whether to investigate suspects on both sides. Prosecutor Fatou"
            ' Bensouda said her office would "conduct its analysis in full independence and impartiality." The war'
            " between Israel and Hamas militants in Gaza last summer left more than 2,000 people dead. The inquiry"
            " will include alleged war crimes committed since June. The International Criminal Court was set up in"
            " 2002 to prosecute genocide, crimes against humanity and war crimes."
        )
        EXPECTED = (
            "</s>"
            " The International Criminal Court (ICC) has announced that it has been announced by the International"
            " Criminal court."
            "</s>"
        )

        dct = tok(ARTICLE, return_tensors="pt")
        generated_ids = hf.generate(**dct, num_beams=4)
        result = tok.batch_decode(generated_ids)[0]
        assert EXPECTED == result

    def test_xsum_1_1_batch_generation(self):
        # test batch

        batch = self.tok(
            [
                "The Palestinian Authority officially became the 123rd member of the International Criminal Court on"
                " Wednesday, a step that gives the court jurisdiction over alleged crimes in Palestinian territories."
                " The formal accession was marked with a ceremony at The Hague, in the Netherlands, where the court is"
                " based. The Palestinians signed the ICC's founding Rome Statute in January, when they also accepted"
                ' its jurisdiction over alleged crimes committed "in the occupied Palestinian territory, including'
                ' East Jerusalem, since June 13, 2014." Later that month, the ICC opened a preliminary examination'
                " into the situation in Palestinian territories, paving the way for possible war crimes investigations"
                " against Israelis. As members of the court, Palestinians may be subject to counter-charges as well."
                " Israel and the United States, neither of which is an ICC member, opposed the Palestinians' efforts"
                " to join the body. But Palestinian Foreign Minister Riad al-Malki, speaking at Wednesday's ceremony,"
                ' said it was a move toward greater justice. "As Palestine formally becomes a State Party to the Rome'
                ' Statute today, the world is also a step closer to ending a long era of impunity and injustice," he'
                ' said, according to an ICC news release. "Indeed, today brings us closer to our shared goals of'
                ' justice and peace." Judge Kuniko Ozaki, a vice president of the ICC, said acceding to the treaty was'
                ' just the first step for the Palestinians. "As the Rome Statute today enters into force for the State'
                " of Palestine, Palestine acquires all the rights as well as responsibilities that come with being a"
                ' State Party to the Statute. These are substantive commitments, which cannot be taken lightly," she'
                ' said. Rights group Human Rights Watch welcomed the development. "Governments seeking to penalize'
                " Palestine for joining the ICC should immediately end their pressure, and countries that support"
                " universal acceptance of the court's treaty should speak out to welcome its membership,\" said"
                " Balkees Jarrah, international justice counsel for the group. \"What's objectionable is the attempts"
                " to undermine international justice, not Palestine's decision to join a treaty to which over 100"
                ' countries around the world are members." In January, when the preliminary ICC examination was'
                " opened, Israeli Prime Minister Benjamin Netanyahu described it as an outrage, saying the court was"
                ' overstepping its boundaries. The United States also said it "strongly" disagreed with the court\'s'
                ' decision. "As we have said repeatedly, we do not believe that Palestine is a state and therefore we'
                ' do not believe that it is eligible to join the ICC," the State Department said in a statement. It'
                ' urged the warring sides to resolve their differences through direct negotiations. "We will continue'
                ' to oppose actions against Israel at the ICC as counterproductive to the cause of peace," it said.'
                " But the ICC begs to differ with the definition of a state for its purposes and refers to the"
                ' territories as "Palestine." While a preliminary examination is not a formal investigation, it allows'
                " the court to review evidence and determine whether to investigate suspects on both sides. Prosecutor"
                ' Fatou Bensouda said her office would "conduct its analysis in full independence and impartiality."'
                " The war between Israel and Hamas militants in Gaza last summer left more than 2,000 people dead. The"
                " inquiry will include alleged war crimes committed since June. The International Criminal Court was"
                " set up in 2002 to prosecute genocide, crimes against humanity and war crimes.",
                "The French prosecutor leading an investigation into the crash of Germanwings Flight 9525 insisted"
                " Wednesday that he was not aware of any video footage from on board the plane. Marseille prosecutor"
                ' Brice Robin told CNN that "so far no videos were used in the crash investigation." He added, "A'
                " person who has such a video needs to immediately give it to the investigators.\" Robin's comments"
                " follow claims by two magazines, German daily Bild and French Paris Match, of a cell phone video"
                " showing the harrowing final seconds from on board Germanwings Flight 9525 as it crashed into the"
                " French Alps. All 150 on board were killed. Paris Match and Bild reported that the video was"
                " recovered from a phone at the wreckage site. The two publications described the supposed video, but"
                " did not post it on their websites. The publications said that they watched the video, which was"
                " found by a source close to the investigation. \"One can hear cries of 'My God' in several"
                ' languages," Paris Match reported. "Metallic banging can also be heard more than three times, perhaps'
                " of the pilot trying to open the cockpit door with a heavy object.  Towards the end, after a heavy"
                ' shake, stronger than the others, the screaming intensifies. Then nothing." "It is a very disturbing'
                " scene,\" said Julian Reichelt, editor-in-chief of Bild online. An official with France's accident"
                " investigation agency, the BEA, said the agency is not aware of any such video. Lt. Col. Jean-Marc"
                " Menichini, a French Gendarmerie spokesman in charge of communications on rescue efforts around the"
                ' Germanwings crash site, told CNN that the reports were "completely wrong" and "unwarranted." Cell'
                ' phones have been collected at the site, he said, but that they "hadn\'t been exploited yet."'
                " Menichini said he believed the cell phones would need to be sent to the Criminal Research Institute"
                " in Rosny sous-Bois, near Paris, in order to be analyzed by specialized technicians working"
                " hand-in-hand with investigators. But none of the cell phones found so far have been sent to the"
                " institute, Menichini said. Asked whether staff involved in the search could have leaked a memory"
                ' card to the media, Menichini answered with a categorical "no." Reichelt told "Erin Burnett:'
                ' Outfront" that he had watched the video and stood by the report, saying Bild and Paris Match are'
                ' "very confident" that the clip is real. He noted that investigators only revealed they\'d recovered'
                ' cell phones from the crash site after Bild and Paris Match published their reports. "That is'
                " something we did not know before. ... Overall we can say many things of the investigation weren't"
                ' revealed by the investigation at the beginning," he said. What was mental state of Germanwings'
                " co-pilot? German airline Lufthansa confirmed Tuesday that co-pilot Andreas Lubitz had battled"
                " depression years before he took the controls of Germanwings Flight 9525, which he's accused of"
                " deliberately crashing last week in the French Alps. Lubitz told his Lufthansa flight training school"
                ' in 2009 that he had a "previous episode of severe depression," the airline said Tuesday. Email'
                " correspondence between Lubitz and the school discovered in an internal investigation, Lufthansa"
                " said, included medical documents he submitted in connection with resuming his flight training. The"
                " announcement indicates that Lufthansa, the parent company of Germanwings, knew of Lubitz's battle"
                " with depression, allowed him to continue training and ultimately put him in the cockpit. Lufthansa,"
                " whose CEO Carsten Spohr previously said Lubitz was 100% fit to fly, described its statement Tuesday"
                ' as a "swift and seamless clarification" and said it was sharing the information and documents --'
                " including training and medical records -- with public prosecutors. Spohr traveled to the crash site"
                " Wednesday, where recovery teams have been working for the past week to recover human remains and"
                " plane debris scattered across a steep mountainside. He saw the crisis center set up in"
                " Seyne-les-Alpes, laid a wreath in the village of Le Vernet, closer to the crash site, where grieving"
                " families have left flowers at a simple stone memorial. Menichini told CNN late Tuesday that no"
                " visible human remains were left at the site but recovery teams would keep searching. French"
                " President Francois Hollande, speaking Tuesday, said that it should be possible to identify all the"
                " victims using DNA analysis by the end of the week, sooner than authorities had previously suggested."
                " In the meantime, the recovery of the victims' personal belongings will start Wednesday, Menichini"
                " said. Among those personal belongings could be more cell phones belonging to the 144 passengers and"
                " six crew on board. Check out the latest from our correspondents . The details about Lubitz's"
                " correspondence with the flight school during his training were among several developments as"
                " investigators continued to delve into what caused the crash and Lubitz's possible motive for"
                " downing the jet. A Lufthansa spokesperson told CNN on Tuesday that Lubitz had a valid medical"
                ' certificate, had passed all his examinations and "held all the licenses required." Earlier, a'
                " spokesman for the prosecutor's office in Dusseldorf, Christoph Kumpa, said medical records reveal"
                " Lubitz suffered from suicidal tendencies at some point before his aviation career and underwent"
                " psychotherapy before he got his pilot's license. Kumpa emphasized there's no evidence suggesting"
                " Lubitz was suicidal or acting aggressively before the crash. Investigators are looking into whether"
                " Lubitz feared his medical condition would cause him to lose his pilot's license, a European"
                ' government official briefed on the investigation told CNN on Tuesday. While flying was "a big part'
                " of his life,\" the source said, it's only one theory being considered. Another source, a law"
                " enforcement official briefed on the investigation, also told CNN that authorities believe the"
                " primary motive for Lubitz to bring down the plane was that he feared he would not be allowed to fly"
                " because of his medical problems. Lubitz's girlfriend told investigators he had seen an eye doctor"
                " and a neuropsychologist, both of whom deemed him unfit to work recently and concluded he had"
                " psychological issues, the European government official said. But no matter what details emerge about"
                " his previous mental health struggles, there's more to the story, said Brian Russell, a forensic"
                ' psychologist. "Psychology can explain why somebody would turn rage inward on themselves about the'
                " fact that maybe they weren't going to keep doing their job and they're upset about that and so"
                ' they\'re suicidal," he said. "But there is no mental illness that explains why somebody then feels'
                " entitled to also take that rage and turn it outward on 149 other people who had nothing to do with"
                " the person's problems.\" Germanwings crash compensation: What we know . Who was the captain of"
                " Germanwings Flight 9525? CNN's Margot Haddad reported from Marseille and Pamela Brown from"
                " Dusseldorf, while Laura Smith-Spark wrote from London. CNN's Frederik Pleitgen, Pamela Boykoff,"
                " Antonia Mortensen, Sandrine Amiel and Anna-Maja Rappard contributed to this report.",
            ],
            return_tensors="pt",
            padding="longest",
            truncation=True,
        )
        generated_ids = self.xsum_1_1_model.generate(**batch, num_beams=4)
        result = self.tok.batch_decode(generated_ids)
        assert result[0] == (
            "</s>"
            " The International Criminal Court (ICC) has announced that it has been announced by the International"
            " Criminal court."
            "</s><pad><pad><pad><pad><pad>"
        )
        assert result[1] == (
            "</s>"
            " An investigation into the crash that killed at least 10 people in the French capital has been"
            " released by the French police investigating the crash."
            "</s>"
        )

    def test_encoder_equiv(self):
        # test batch

        batch = self.tok(
            [
                "The Palestinian Authority officially became the 123rd member of the International Criminal Court on"
                " Wednesday, a step that gives the court jurisdiction over alleged crimes in Palestinian territories."
                " The formal accession was marked with a ceremony at The Hague, in the Netherlands, where the court is"
                " based. The Palestinians signed the ICC's founding Rome Statute in January, when they also accepted"
                ' its jurisdiction over alleged crimes committed "in the occupied Palestinian territory, including'
                ' East Jerusalem, since June 13, 2014." Later that month, the ICC opened a preliminary examination'
                " into the situation in Palestinian territories, paving the way for possible war crimes investigations"
                " against Israelis. As members of the court, Palestinians may be subject to counter-charges as well."
                " Israel and the United States, neither of which is an ICC member, opposed the Palestinians' efforts"
                " to join the body. But Palestinian Foreign Minister Riad al-Malki, speaking at Wednesday's ceremony,"
                ' said it was a move toward greater justice. "As Palestine formally becomes a State Party to the Rome'
                ' Statute today, the world is also a step closer to ending a long era of impunity and injustice," he'
                ' said, according to an ICC news release. "Indeed, today brings us closer to our shared goals of'
                ' justice and peace." Judge Kuniko Ozaki, a vice president of the ICC, said acceding to the treaty was'
                ' just the first step for the Palestinians. "As the Rome Statute today enters into force for the State'
                " of Palestine, Palestine acquires all the rights as well as responsibilities that come with being a"
                ' State Party to the Statute. These are substantive commitments, which cannot be taken lightly," she'
                ' said. Rights group Human Rights Watch welcomed the development. "Governments seeking to penalize'
                " Palestine for joining the ICC should immediately end their pressure, and countries that support"
                " universal acceptance of the court's treaty should speak out to welcome its membership,\" said"
                " Balkees Jarrah, international justice counsel for the group. \"What's objectionable is the attempts"
                " to undermine international justice, not Palestine's decision to join a treaty to which over 100"
                ' countries around the world are members." In January, when the preliminary ICC examination was'
                " opened, Israeli Prime Minister Benjamin Netanyahu described it as an outrage, saying the court was"
                ' overstepping its boundaries. The United States also said it "strongly" disagreed with the court\'s'
                ' decision. "As we have said repeatedly, we do not believe that Palestine is a state and therefore we'
                ' do not believe that it is eligible to join the ICC," the State Department said in a statement. It'
                ' urged the warring sides to resolve their differences through direct negotiations. "We will continue'
                ' to oppose actions against Israel at the ICC as counterproductive to the cause of peace," it said.'
                " But the ICC begs to differ with the definition of a state for its purposes and refers to the"
                ' territories as "Palestine." While a preliminary examination is not a formal investigation, it allows'
                " the court to review evidence and determine whether to investigate suspects on both sides. Prosecutor"
                ' Fatou Bensouda said her office would "conduct its analysis in full independence and impartiality."'
                " The war between Israel and Hamas militants in Gaza last summer left more than 2,000 people dead. The"
                " inquiry will include alleged war crimes committed since June. The International Criminal Court was"
                " set up in 2002 to prosecute genocide, crimes against humanity and war crimes.",
                "The French prosecutor leading an investigation into the crash of Germanwings Flight 9525 insisted"
                " Wednesday that he was not aware of any video footage from on board the plane. Marseille prosecutor"
                ' Brice Robin told CNN that "so far no videos were used in the crash investigation." He added, "A'
                " person who has such a video needs to immediately give it to the investigators.\" Robin's comments"
                " follow claims by two magazines, German daily Bild and French Paris Match, of a cell phone video"
                " showing the harrowing final seconds from on board Germanwings Flight 9525 as it crashed into the"
                " French Alps. All 150 on board were killed. Paris Match and Bild reported that the video was"
                " recovered from a phone at the wreckage site. The two publications described the supposed video, but"
                " did not post it on their websites. The publications said that they watched the video, which was"
                " found by a source close to the investigation. \"One can hear cries of 'My God' in several"
                ' languages," Paris Match reported. "Metallic banging can also be heard more than three times, perhaps'
                " of the pilot trying to open the cockpit door with a heavy object.  Towards the end, after a heavy"
                ' shake, stronger than the others, the screaming intensifies. Then nothing." "It is a very disturbing'
                " scene,\" said Julian Reichelt, editor-in-chief of Bild online. An official with France's accident"
                " investigation agency, the BEA, said the agency is not aware of any such video. Lt. Col. Jean-Marc"
                " Menichini, a French Gendarmerie spokesman in charge of communications on rescue efforts around the"
                ' Germanwings crash site, told CNN that the reports were "completely wrong" and "unwarranted." Cell'
                ' phones have been collected at the site, he said, but that they "hadn\'t been exploited yet."'
                " Menichini said he believed the cell phones would need to be sent to the Criminal Research Institute"
                " in Rosny sous-Bois, near Paris, in order to be analyzed by specialized technicians working"
                " hand-in-hand with investigators. But none of the cell phones found so far have been sent to the"
                " institute, Menichini said. Asked whether staff involved in the search could have leaked a memory"
                ' card to the media, Menichini answered with a categorical "no." Reichelt told "Erin Burnett:'
                ' Outfront" that he had watched the video and stood by the report, saying Bild and Paris Match are'
                ' "very confident" that the clip is real. He noted that investigators only revealed they\'d recovered'
                ' cell phones from the crash site after Bild and Paris Match published their reports. "That is'
                " something we did not know before. ... Overall we can say many things of the investigation weren't"
                ' revealed by the investigation at the beginning," he said. What was mental state of Germanwings'
                " co-pilot? German airline Lufthansa confirmed Tuesday that co-pilot Andreas Lubitz had battled"
                " depression years before he took the controls of Germanwings Flight 9525, which he's accused of"
                " deliberately crashing last week in the French Alps. Lubitz told his Lufthansa flight training school"
                ' in 2009 that he had a "previous episode of severe depression," the airline said Tuesday. Email'
                " correspondence between Lubitz and the school discovered in an internal investigation, Lufthansa"
                " said, included medical documents he submitted in connection with resuming his flight training. The"
                " announcement indicates that Lufthansa, the parent company of Germanwings, knew of Lubitz's battle"
                " with depression, allowed him to continue training and ultimately put him in the cockpit. Lufthansa,"
                " whose CEO Carsten Spohr previously said Lubitz was 100% fit to fly, described its statement Tuesday"
                ' as a "swift and seamless clarification" and said it was sharing the information and documents --'
                " including training and medical records -- with public prosecutors. Spohr traveled to the crash site"
                " Wednesday, where recovery teams have been working for the past week to recover human remains and"
                " plane debris scattered across a steep mountainside. He saw the crisis center set up in"
                " Seyne-les-Alpes, laid a wreath in the village of Le Vernet, closer to the crash site, where grieving"
                " families have left flowers at a simple stone memorial. Menichini told CNN late Tuesday that no"
                " visible human remains were left at the site but recovery teams would keep searching. French"
                " President Francois Hollande, speaking Tuesday, said that it should be possible to identify all the"
                " victims using DNA analysis by the end of the week, sooner than authorities had previously suggested."
                " In the meantime, the recovery of the victims' personal belongings will start Wednesday, Menichini"
                " said. Among those personal belongings could be more cell phones belonging to the 144 passengers and"
                " six crew on board. Check out the latest from our correspondents . The details about Lubitz's"
                " correspondence with the flight school during his training were among several developments as"
                " investigators continued to delve into what caused the crash and Lubitz's possible motive for"
                " downing the jet. A Lufthansa spokesperson told CNN on Tuesday that Lubitz had a valid medical"
                ' certificate, had passed all his examinations and "held all the licenses required." Earlier, a'
                " spokesman for the prosecutor's office in Dusseldorf, Christoph Kumpa, said medical records reveal"
                " Lubitz suffered from suicidal tendencies at some point before his aviation career and underwent"
                " psychotherapy before he got his pilot's license. Kumpa emphasized there's no evidence suggesting"
                " Lubitz was suicidal or acting aggressively before the crash. Investigators are looking into whether"
                " Lubitz feared his medical condition would cause him to lose his pilot's license, a European"
                ' government official briefed on the investigation told CNN on Tuesday. While flying was "a big part'
                " of his life,\" the source said, it's only one theory being considered. Another source, a law"
                " enforcement official briefed on the investigation, also told CNN that authorities believe the"
                " primary motive for Lubitz to bring down the plane was that he feared he would not be allowed to fly"
                " because of his medical problems. Lubitz's girlfriend told investigators he had seen an eye doctor"
                " and a neuropsychologist, both of whom deemed him unfit to work recently and concluded he had"
                " psychological issues, the European government official said. But no matter what details emerge about"
                " his previous mental health struggles, there's more to the story, said Brian Russell, a forensic"
                ' psychologist. "Psychology can explain why somebody would turn rage inward on themselves about the'
                " fact that maybe they weren't going to keep doing their job and they're upset about that and so"
                ' they\'re suicidal," he said. "But there is no mental illness that explains why somebody then feels'
                " entitled to also take that rage and turn it outward on 149 other people who had nothing to do with"
                " the person's problems.\" Germanwings crash compensation: What we know . Who was the captain of"
                " Germanwings Flight 9525? CNN's Margot Haddad reported from Marseille and Pamela Brown from"
                " Dusseldorf, while Laura Smith-Spark wrote from London. CNN's Frederik Pleitgen, Pamela Boykoff,"
                " Antonia Mortensen, Sandrine Amiel and Anna-Maja Rappard contributed to this report.",
            ],
            return_tensors="pt",
            padding="longest",
            truncation=True,
        )
        features = self.xsum_1_1_model.get_encoder()(**batch).last_hidden_state
        expected = [[-0.0828, -0.0251, -0.0674], [0.1277, 0.3311, -0.0255], [0.2613, -0.0840, -0.2763]]
        assert_tensors_close(features[0, :3, :3], torch.tensor(expected), atol=1e-3)


@require_torch
@require_sentencepiece
@require_tokenizers
class BartModelIntegrationTests(unittest.TestCase):
    @cached_property
    def default_tokenizer(self):
        return BartTokenizer.from_pretrained("facebook/bart-large")

    @slow
    def test_inference_no_head(self):
        model = BartModel.from_pretrained("facebook/bart-large").to(torch_device)
        input_ids = _long_tensor([[0, 31414, 232, 328, 740, 1140, 12695, 69, 46078, 1588, 2]])
        attention_mask = input_ids.ne(model.config.pad_token_id)
        with torch.no_grad():
            output = model(input_ids=input_ids, attention_mask=attention_mask).last_hidden_state
        expected_shape = torch.Size((1, 11, 1024))
        self.assertEqual(output.shape, expected_shape)
        expected_slice = torch.tensor(
            [[[0.7144, 0.8143, -1.2813], [0.7144, 0.8143, -1.2813], [-0.0467, 2.5911, -2.1845]]], device=torch_device
        )
        torch.testing.assert_close(output[:, :3, :3], expected_slice, rtol=1e-3, atol=1e-3)

    @slow
    def test_base_mask_filling(self):
        pbase = pipeline(task="fill-mask", model="facebook/bart-base")
        src_text = [" I went to the <mask>."]
        results = [x["token_str"] for x in pbase(src_text)]
        assert " bathroom" in results

    @slow
    def test_large_mask_filling(self):
        plarge = pipeline(task="fill-mask", model="facebook/bart-large")
        src_text = [" I went to the <mask>."]
        results = [x["token_str"] for x in plarge(src_text)]
        expected_results = [" bathroom", " gym", " wrong", " movies", " hospital"]
        self.assertListEqual(results, expected_results)

    @slow
    def test_mnli_inference(self):
        example_b = [0, 31414, 232, 328, 740, 1140, 69, 46078, 1588, 2, 1]
        input_ids = _long_tensor([[0, 31414, 232, 328, 740, 1140, 12695, 69, 46078, 1588, 2], example_b])

        model = AutoModelForSequenceClassification.from_pretrained("facebook/bart-large-mnli").to(
            torch_device
        )  # eval called in from_pre
        attention_mask = input_ids.ne(model.config.pad_token_id)
        # Test that model hasn't changed
        with torch.no_grad():
            outputs = model(input_ids=input_ids, attention_mask=attention_mask)

        batched_logits = outputs.logits
        expected_shape = torch.Size((2, 3))
        self.assertEqual(batched_logits.shape, expected_shape)
        expected_slice = torch.tensor([[0.1907, 1.4342, -1.0289]], device=torch_device)
        logits_arr = batched_logits[0].detach()

        # Test that padding does not change results
        input_ids_no_pad = _long_tensor([example_b[:-1]])
        attention_mask_no_pad = input_ids_no_pad.ne(model.config.pad_token_id)

        with torch.no_grad():
            logits2 = model(input_ids=input_ids_no_pad, attention_mask=attention_mask_no_pad).logits.squeeze()
        assert_tensors_close(batched_logits[1], logits2, atol=1e-3)
        assert_tensors_close(expected_slice, logits_arr, atol=1e-3)

    @slow
    def test_xsum_summarization_same_as_fairseq(self):
        model = BartForConditionalGeneration.from_pretrained("facebook/bart-large-xsum").to(torch_device)
        tok = self.default_tokenizer

        PGE_ARTICLE = """ PG&E stated it scheduled the blackouts in response to forecasts for high winds amid dry conditions. The aim is to reduce the risk of wildfires. Nearly 800 thousand customers were scheduled to be affected by the shutoffs which were expected to last through at least midday tomorrow."""

        EXPECTED_SUMMARY = (
            "</s>"
            "California's largest power company has begun shutting off electricity to thousands of customers in the"
            " state."
            "</s>"
        )
        dct = tok.batch_encode_plus(
            [PGE_ARTICLE],
            max_length=1024,
            padding="max_length",
            truncation=True,
            return_tensors="pt",
        ).to(torch_device)

        hypotheses_batch = model.generate(
            input_ids=dct["input_ids"],
            attention_mask=dct["attention_mask"],
            num_beams=2,
            max_length=62,
            min_length=11,
            length_penalty=1.0,
            no_repeat_ngram_size=3,
            early_stopping=True,
            decoder_start_token_id=model.config.eos_token_id,
        )

        decoded = tok.batch_decode(hypotheses_batch)
        self.assertEqual(EXPECTED_SUMMARY, decoded[0])

    def test_xsum_config_generation_params(self):
        config = BartConfig.from_pretrained("facebook/bart-large-xsum")
        expected_params = {"num_beams": 6, "do_sample": False, "early_stopping": True, "length_penalty": 1.0}
        config_params = {k: getattr(config, k, "MISSING") for k, v in expected_params.items()}
        self.assertDictEqual(expected_params, config_params)

    @slow
    def test_cnn_summarization_same_as_fairseq(self):
        hf = BartForConditionalGeneration.from_pretrained("facebook/bart-large-cnn").to(torch_device)
        tok = BartTokenizer.from_pretrained("facebook/bart-large")

        FRANCE_ARTICLE = (  # @noq
            " Marseille, France (CNN)The French prosecutor leading an investigation into the crash of Germanwings"
            " Flight 9525 insisted Wednesday that he was not aware of any video footage from on board the plane."
            ' Marseille prosecutor Brice Robin told CNN that "so far no videos were used in the crash investigation."'
            ' He added, "A person who has such a video needs to immediately give it to the investigators." Robin\'s'
            " comments follow claims by two magazines, German daily Bild and French Paris Match, of a cell phone video"
            " showing the harrowing final seconds from on board Germanwings Flight 9525 as it crashed into the French"
            " Alps. All 150 on board were killed. Paris Match and Bild reported that the video was recovered from a"
            " phone at the wreckage site. The two publications described the supposed video, but did not post it on"
            " their websites. The publications said that they watched the video, which was found by a source close to"
            " the investigation. \"One can hear cries of 'My God' in several languages,\" Paris Match reported."
            ' "Metallic banging can also be heard more than three times, perhaps of the pilot trying to open the'
            " cockpit door with a heavy object.  Towards the end, after a heavy shake, stronger than the others, the"
            ' screaming intensifies. Then nothing." "It is a very disturbing scene," said Julian Reichelt,'
            " editor-in-chief of Bild online. An official with France's accident investigation agency, the BEA, said"
            " the agency is not aware of any such video. Lt. Col. Jean-Marc Menichini, a French Gendarmerie spokesman"
            " in charge of communications on rescue efforts around the Germanwings crash site, told CNN that the"
            ' reports were "completely wrong" and "unwarranted." Cell phones have been collected at the site, he said,'
            ' but that they "hadn\'t been exploited yet." Menichini said he believed the cell phones would need to be'
            " sent to the Criminal Research Institute in Rosny sous-Bois, near Paris, in order to be analyzed by"
            " specialized technicians working hand-in-hand with investigators. But none of the cell phones found so"
            " far have been sent to the institute, Menichini said. Asked whether staff involved in the search could"
            ' have leaked a memory card to the media, Menichini answered with a categorical "no." Reichelt told "Erin'
            ' Burnett: Outfront" that he had watched the video and stood by the report, saying Bild and Paris Match'
            ' are "very confident" that the clip is real. He noted that investigators only revealed they\'d recovered'
            ' cell phones from the crash site after Bild and Paris Match published their reports. "That is something'
            " we did not know before. ... Overall we can say many things of the investigation weren't revealed by the"
            ' investigation at the beginning," he said. What was mental state of Germanwings co-pilot? German airline'
            " Lufthansa confirmed Tuesday that co-pilot Andreas Lubitz had battled depression years before he took the"
            " controls of Germanwings Flight 9525, which he's accused of deliberately crashing last week in the"
            ' French Alps. Lubitz told his Lufthansa flight training school in 2009 that he had a "previous episode of'
            ' severe depression," the airline said Tuesday. Email correspondence between Lubitz and the school'
            " discovered in an internal investigation, Lufthansa said, included medical documents he submitted in"
            " connection with resuming his flight training. The announcement indicates that Lufthansa, the parent"
            " company of Germanwings, knew of Lubitz's battle with depression, allowed him to continue training and"
            " ultimately put him in the cockpit. Lufthansa, whose CEO Carsten Spohr previously said Lubitz was 100%"
            ' fit to fly, described its statement Tuesday as a "swift and seamless clarification" and said it was'
            " sharing the information and documents -- including training and medical records -- with public"
            " prosecutors. Spohr traveled to the crash site Wednesday, where recovery teams have been working for the"
            " past week to recover human remains and plane debris scattered across a steep mountainside. He saw the"
            " crisis center set up in Seyne-les-Alpes, laid a wreath in the village of Le Vernet, closer to the crash"
            " site, where grieving families have left flowers at a simple stone memorial. Menichini told CNN late"
            " Tuesday that no visible human remains were left at the site but recovery teams would keep searching."
            " French President Francois Hollande, speaking Tuesday, said that it should be possible to identify all"
            " the victims using DNA analysis by the end of the week, sooner than authorities had previously suggested."
            " In the meantime, the recovery of the victims' personal belongings will start Wednesday, Menichini said."
            " Among those personal belongings could be more cell phones belonging to the 144 passengers and six crew"
            " on board. Check out the latest from our correspondents . The details about Lubitz's correspondence with"
            " the flight school during his training were among several developments as investigators continued to"
            " delve into what caused the crash and Lubitz's possible motive for downing the jet. A Lufthansa"
            " spokesperson told CNN on Tuesday that Lubitz had a valid medical certificate, had passed all his"
            ' examinations and "held all the licenses required." Earlier, a spokesman for the prosecutor\'s office in'
            " Dusseldorf, Christoph Kumpa, said medical records reveal Lubitz suffered from suicidal tendencies at"
            " some point before his aviation career and underwent psychotherapy before he got his pilot's license."
            " Kumpa emphasized there's no evidence suggesting Lubitz was suicidal or acting aggressively before the"
            " crash. Investigators are looking into whether Lubitz feared his medical condition would cause him to"
            " lose his pilot's license, a European government official briefed on the investigation told CNN on"
            ' Tuesday. While flying was "a big part of his life," the source said, it\'s only one theory being'
            " considered. Another source, a law enforcement official briefed on the investigation, also told CNN that"
            " authorities believe the primary motive for Lubitz to bring down the plane was that he feared he would"
            " not be allowed to fly because of his medical problems. Lubitz's girlfriend told investigators he had"
            " seen an eye doctor and a neuropsychologist, both of whom deemed him unfit to work recently and concluded"
            " he had psychological issues, the European government official said. But no matter what details emerge"
            " about his previous mental health struggles, there's more to the story, said Brian Russell, a forensic"
            ' psychologist. "Psychology can explain why somebody would turn rage inward on themselves about the fact'
            " that maybe they weren't going to keep doing their job and they're upset about that and so they're"
            ' suicidal," he said. "But there is no mental illness that explains why somebody then feels entitled to'
            " also take that rage and turn it outward on 149 other people who had nothing to do with the person's"
            ' problems." Germanwings crash compensation: What we know . Who was the captain of Germanwings Flight'
            " 9525? CNN's Margot Haddad reported from Marseille and Pamela Brown from Dusseldorf, while Laura"
            " Smith-Spark wrote from London. CNN's Frederik Pleitgen, Pamela Boykoff, Antonia Mortensen, Sandrine"
            " Amiel and Anna-Maja Rappard contributed to this report."
        )

        SHORTER_ARTICLE = (
            " (CNN)The Palestinian Authority officially became the 123rd member of the International Criminal Court on"
            " Wednesday, a step that gives the court jurisdiction over alleged crimes in Palestinian territories. The"
            " formal accession was marked with a ceremony at The Hague, in the Netherlands, where the court is based."
            " The Palestinians signed the ICC's founding Rome Statute in January, when they also accepted its"
            ' jurisdiction over alleged crimes committed "in the occupied Palestinian territory, including East'
            ' Jerusalem, since June 13, 2014." Later that month, the ICC opened a preliminary examination into the'
            " situation in Palestinian territories, paving the way for possible war crimes investigations against"
            " Israelis. As members of the court, Palestinians may be subject to counter-charges as well. Israel and"
            " the United States, neither of which is an ICC member, opposed the Palestinians' efforts to join the"
            " body. But Palestinian Foreign Minister Riad al-Malki, speaking at Wednesday's ceremony, said it was a"
            ' move toward greater justice. "As Palestine formally becomes a State Party to the Rome Statute today, the'
            ' world is also a step closer to ending a long era of impunity and injustice," he said, according to an'
            ' ICC news release. "Indeed, today brings us closer to our shared goals of justice and peace." Judge'
            " Kuniko Ozaki, a vice president of the ICC, said acceding to the treaty was just the first step for the"
            ' Palestinians. "As the Rome Statute today enters into force for the State of Palestine, Palestine'
            " acquires all the rights as well as responsibilities that come with being a State Party to the Statute."
            ' These are substantive commitments, which cannot be taken lightly," she said. Rights group Human Rights'
            ' Watch welcomed the development. "Governments seeking to penalize Palestine for joining the ICC should'
            " immediately end their pressure, and countries that support universal acceptance of the court's treaty"
            ' should speak out to welcome its membership," said Balkees Jarrah, international justice counsel for the'
            " group. \"What's objectionable is the attempts to undermine international justice, not Palestine's"
            ' decision to join a treaty to which over 100 countries around the world are members." In January, when'
            " the preliminary ICC examination was opened, Israeli Prime Minister Benjamin Netanyahu described it as an"
            ' outrage, saying the court was overstepping its boundaries. The United States also said it "strongly"'
            " disagreed with the court's decision. \"As we have said repeatedly, we do not believe that Palestine is a"
            ' state and therefore we do not believe that it is eligible to join the ICC," the State Department said in'
            ' a statement. It urged the warring sides to resolve their differences through direct negotiations. "We'
            ' will continue to oppose actions against Israel at the ICC as counterproductive to the cause of peace,"'
            " it said. But the ICC begs to differ with the definition of a state for its purposes and refers to the"
            ' territories as "Palestine." While a preliminary examination is not a formal investigation, it allows the'
            " court to review evidence and determine whether to investigate suspects on both sides. Prosecutor Fatou"
            ' Bensouda said her office would "conduct its analysis in full independence and impartiality." The war'
            " between Israel and Hamas militants in Gaza last summer left more than 2,000 people dead. The inquiry"
            " will include alleged war crimes committed since June. The International Criminal Court was set up in"
            " 2002 to prosecute genocide, crimes against humanity and war crimes. CNN's Vasco Cotovio, Kareem Khadder"
            " and Faith Karimi contributed to this report."
        )

        # The below article tests that we don't add any hypotheses outside of the top n_beams
        IRAN_ARTICLE = (
            " (CNN)The United States and its negotiating partners reached a very strong framework agreement with Iran"
            " in Lausanne, Switzerland, on Thursday that limits Iran's nuclear program in such a way as to effectively"
            " block it from building a nuclear weapon. Expect pushback anyway, if the recent past is any harbinger."
            " Just last month, in an attempt to head off such an agreement, House Speaker John Boehner invited Israeli"
            " Prime Minister Benjamin Netanyahu to preemptively blast it before Congress, and 47 senators sent a"
            " letter to the Iranian leadership warning them away from a deal. The debate that has already begun since"
            " the announcement of the new framework will likely result in more heat than light. It will not be helped"
            " by the gathering swirl of dubious assumptions and doubtful assertions. Let us address some of these: ."
            " The most misleading assertion, despite universal rejection by experts, is that the negotiations'"
            " objective at the outset was the total elimination of any nuclear program in Iran. That is the position"
            " of Netanyahu and his acolytes in the U.S. Congress. But that is not and never was the objective. If it"
            " had been, there would have been no Iranian team at the negotiating table. Rather, the objective has"
            " always been to structure an agreement or series of agreements so that Iran could not covertly develop a"
            " nuclear arsenal before the United States and its allies could respond. The new framework has exceeded"
            " expectations in achieving that goal. It would reduce Iran's low-enriched uranium stockpile, cut by"
            " two-thirds its number of installed centrifuges and implement a rigorous inspection regime. Another"
            " dubious assumption of opponents is that the Iranian nuclear program is a covert weapons program. Despite"
            " sharp accusations by some in the United States and its allies, Iran denies having such a program, and"
            " U.S. intelligence contends that Iran has not yet made the decision to build a nuclear weapon. Iran's"
            " continued cooperation with International Atomic Energy Agency inspections is further evidence on this"
            " point, and we'll know even more about Iran's program in the coming months and years because of the deal."
            " In fact, the inspections provisions that are part of this agreement are designed to protect against any"
            " covert action by the Iranians. What's more, the rhetoric of some members of Congress has implied that"
            " the negotiations have been between only the United States and Iran (i.e., the 47 senators' letter"
            " warning that a deal might be killed by Congress or a future president). This of course is not the case."
            " The talks were between Iran and the five permanent members of the U.N. Security Council (United States,"
            " United Kingdom, France, China and Russia) plus Germany, dubbed the P5+1. While the United States has"
            " played a leading role in the effort, it negotiated the terms alongside its partners. If the agreement"
            " reached by the P5+1 is rejected by Congress, it could result in an unraveling of the sanctions on Iran"
            " and threaten NATO cohesion in other areas. Another questionable assertion is that this agreement"
            " contains a sunset clause, after which Iran will be free to do as it pleases. Again, this is not the"
            " case. Some of the restrictions on Iran's nuclear activities, such as uranium enrichment, will be eased"
            " or eliminated over time, as long as 15 years. But most importantly, the framework agreement includes"
            " Iran's ratification of the Additional Protocol, which allows IAEA inspectors expanded access to nuclear"
            " sites both declared and nondeclared. This provision will be permanent. It does not sunset. Thus, going"
            " forward, if Iran decides to enrich uranium to weapons-grade levels, monitors will be able to detect such"
            " a move in a matter of days and alert the U.N. Security Council. Many in Congress have said that the"
            ' agreement should be a formal treaty requiring the Senate to "advise and consent." But the issue is not'
            " suited for a treaty. Treaties impose equivalent obligations on all signatories. For example, the New"
            " START treaty limits Russia and the United States to 1,550 deployed strategic warheads. But any agreement"
            " with Iran will not be so balanced.  The restrictions and obligations in the final framework agreement"
            " will be imposed almost exclusively on Iran. The P5+1 are obligated only to ease and eventually remove"
            " most but not all economic sanctions, which were imposed as leverage to gain this final deal. Finally"
            " some insist that any agreement must address Iranian missile programs, human rights violations or support"
            " for Hamas or Hezbollah.  As important as these issues are, and they must indeed be addressed, they are"
            " unrelated to the most important aim of a nuclear deal: preventing a nuclear Iran.  To include them in"
            " the negotiations would be a poison pill. This agreement should be judged on its merits and on how it"
            " affects the security of our negotiating partners and allies, including Israel. Those judgments should be"
            " fact-based, not based on questionable assertions or dubious assumptions."
        )

        ARTICLE_SUBWAY = (
            " New York (CNN)When Liana Barrientos was 23 years old, she got married in Westchester County, New York. A"
            " year later, she got married again in Westchester County, but to a different man and without divorcing"
            " her first husband.  Only 18 days after that marriage, she got hitched yet again. Then, Barrientos"
            ' declared "I do" five more times, sometimes only within two weeks of each other. In 2010, she married'
            " once more, this time in the Bronx. In an application for a marriage license, she stated it was her"
            ' "first and only" marriage. Barrientos, now 39, is facing two criminal counts of "offering a false'
            ' instrument for filing in the first degree," referring to her false statements on the 2010 marriage'
            " license application, according to court documents. Prosecutors said the marriages were part of an"
            " immigration scam. On Friday, she pleaded not guilty at State Supreme Court in the Bronx, according to"
            " her attorney, Christopher Wright, who declined to comment further. After leaving court, Barrientos was"
            " arrested and charged with theft of service and criminal trespass for allegedly sneaking into the New"
            " York subway through an emergency exit, said Detective Annette Markowski, a police spokeswoman. In total,"
            " Barrientos has been married 10 times, with nine of her marriages occurring between 1999 and 2002.  All"
            " occurred either in Westchester County, Long Island, New Jersey or the Bronx. She is believed to still be"
            " married to four men, and at one time, she was married to eight men at once, prosecutors say. Prosecutors"
            " said the immigration scam involved some of her husbands, who filed for permanent residence status"
            " shortly after the marriages.  Any divorces happened only after such filings were approved. It was"
            " unclear whether any of the men will be prosecuted. The case was referred to the Bronx District"
            " Attorney's Office by Immigration and Customs Enforcement and the Department of Homeland Security's"
            ' Investigation Division. Seven of the men are from so-called "red-flagged" countries, including Egypt,'
            " Turkey, Georgia, Pakistan and Mali. Her eighth husband, Rashid Rajput, was deported in 2006 to his"
            " native Pakistan after an investigation by the Joint Terrorism Task Force. If convicted, Barrientos faces"
            " up to four years in prison.  Her next court appearance is scheduled for May 18."
        )

        dct = tok.batch_encode_plus(
            [FRANCE_ARTICLE, SHORTER_ARTICLE, IRAN_ARTICLE, ARTICLE_SUBWAY],
            max_length=1024,
            padding="max_length",
            truncation_strategy="only_first",
            truncation=True,
            return_tensors="pt",
        )

        self.assertEqual(1024, dct["input_ids"].shape[1])
        hypotheses_batch = hf.generate(
            input_ids=dct["input_ids"].to(torch_device),
            attention_mask=dct["attention_mask"].to(torch_device),
            num_beams=2,
        )
        assert hypotheses_batch[:, 1].eq(0).all().item()

        EXPECTED = [
            "</s><s>"
            "A French prosecutor says he is not aware of any video footage from on board the plane. Two German "
            "magazines claim to have found a cell phone video showing the crash. The publications say they watched "
            "the video, which was found by a source close to the investigation. All 150 on board Germanwings Flight "
            "9525 were killed."
            "</s>",
            "</s><s>"
            "Palestinian Authority becomes 123rd member of the International Criminal Court. The move gives the court "
            "jurisdiction over alleged crimes in Palestinian territories. Israel and the United States opposed the "
            "Palestinians' efforts to join the body. But Palestinian Foreign Minister Riad al-Malki said it was a "
            "move toward greater justice."
            "</s><pad><pad><pad><pad>",
            "</s><s>"
            "U.S. and its negotiating partners reached a strong framework agreement with Iran. Peter Bergen: The "
            "debate that has already begun will likely result in more heat than light. He says critics have made "
            "dubious assumptions and doubtful assertions. Bergen says the goal was to block Iran from building a "
            "nuclear weapon."
            "</s><pad><pad><pad>",
            "</s><s>"
            "Liana Barrientos, 39, has been married 10 times, sometimes within two weeks of each other. Prosecutors "
            "say the marriages were part of an immigration scam. She pleaded not guilty at State Supreme Court in the "
            "Bronx on Friday. If convicted, she faces up to four years in prison."
            "</s><pad><pad><pad><pad><pad>",
        ]

        generated_summaries = tok.batch_decode(hypotheses_batch.tolist())
        assert generated_summaries == EXPECTED

    @slow
    def test_contrastive_search_bart(self):
        article = (
            " New York (CNN)When Liana Barrientos was 23 years old, she got married in Westchester County, New York. A"
            " year later, she got married again in Westchester County, but to a different man and without divorcing"
            " her first husband.  Only 18 days after that marriage, she got hitched yet again. Then, Barrientos"
            ' declared "I do" five more times, sometimes only within two weeks of each other. In 2010, she married'
            " once more, this time in the Bronx. In an application for a marriage license, she stated it was her"
            ' "first and only" marriage. Barrientos, now 39, is facing two criminal counts of "offering a false'
            ' instrument for filing in the first degree," referring to her false statements on the 2010 marriage'
            " license application, according to court documents. Prosecutors said the marriages were part of an"
            " immigration scam. On Friday, she pleaded not guilty at State Supreme Court in the Bronx, according to"
            " her attorney, Christopher Wright, who declined to comment further. After leaving court, Barrientos was"
            " arrested and charged with theft of service and criminal trespass for allegedly sneaking into the New"
            " York subway through an emergency exit, said Detective Annette Markowski, a police spokeswoman. In total,"
            " Barrientos has been married 10 times, with nine of her marriages occurring between 1999 and 2002.  All"
            " occurred either in Westchester County, Long Island, New Jersey or the Bronx. She is believed to still be"
            " married to four men, and at one time, she was married to eight men at once, prosecutors say. Prosecutors"
            " said the immigration scam involved some of her husbands, who filed for permanent residence status"
            " shortly after the marriages.  Any divorces happened only after such filings were approved. It was"
            " unclear whether any of the men will be prosecuted. The case was referred to the Bronx District"
            " Attorney's Office by Immigration and Customs Enforcement and the Department of Homeland Security's"
            ' Investigation Division. Seven of the men are from so-called "red-flagged" countries, including Egypt,'
            " Turkey, Georgia, Pakistan and Mali. Her eighth husband, Rashid Rajput, was deported in 2006 to his"
            " native Pakistan after an investigation by the Joint Terrorism Task Force. If convicted, Barrientos faces"
            " up to four years in prison.  Her next court appearance is scheduled for May 18."
        )
        bart_tokenizer = BartTokenizer.from_pretrained("facebook/bart-large-cnn")
        bart_model = BartForConditionalGeneration.from_pretrained("facebook/bart-large-cnn").to(torch_device)
        input_ids = bart_tokenizer(
            article, add_special_tokens=False, truncation=True, max_length=512, return_tensors="pt"
        ).input_ids.to(torch_device)

        outputs = bart_model.generate(input_ids, penalty_alpha=0.5, top_k=5, max_length=64, num_beams=1)
        generated_text = bart_tokenizer.batch_decode(outputs, skip_special_tokens=True)

        self.assertListEqual(
            generated_text,
            [
                "Liana Barrientos, 39, pleaded not guilty to charges related to false marriage statements. "
                "Prosecutors say she married at least 10 times, sometimes within two weeks of each other. She is "
                "accused of being part of an immigration scam to get permanent residency. If convicted, she faces up "
                "to four years in"
            ],
        )

    @slow
    def test_decoder_attention_mask(self):
        model = BartForConditionalGeneration.from_pretrained("facebook/bart-large", forced_bos_token_id=0).to(
            torch_device
        )
        tokenizer = self.default_tokenizer
        sentence = "UN Chief Says There Is No <mask> in Syria"
        input_ids = tokenizer(sentence, return_tensors="pt").input_ids.to(torch_device)
        padding_size = 3
        decoder_input_ids = torch.tensor(
            [
                [model.config.decoder_start_token_id]
                + padding_size * [model.config.pad_token_id]
                + [model.config.bos_token_id]
            ],
            dtype=torch.long,
            device=torch_device,
        )
        decoder_attention_mask = torch.where(decoder_input_ids == model.config.pad_token_id, 0, 1).to(torch_device)
        generated_ids = model.generate(
            input_ids=input_ids,
            use_cache=False,
            max_new_tokens=20,
            decoder_input_ids=decoder_input_ids,
            decoder_attention_mask=decoder_attention_mask,
        )
        generated_sentence = tokenizer.batch_decode(generated_ids)[0]
        expected_sentence = "</s><pad><pad><pad><s>UN Chief Says There Is No Plan B for Peace in Syria</s>"
        self.assertEqual(generated_sentence, expected_sentence)


class BartStandaloneDecoderModelTester:
    def __init__(
        self,
        parent,
        vocab_size=99,
        batch_size=13,
        d_model=16,
        decoder_seq_length=7,
        is_training=True,
        is_decoder=True,
        use_attention_mask=True,
        use_cache=False,
        use_labels=True,
        decoder_start_token_id=2,
        decoder_ffn_dim=32,
        decoder_layers=2,
        encoder_attention_heads=4,
        decoder_attention_heads=4,
        max_position_embeddings=50,
        is_encoder_decoder=False,
        pad_token_id=0,
        bos_token_id=1,
        eos_token_id=2,
        scope=None,
    ):
        self.parent = parent
        self.batch_size = batch_size
        self.decoder_seq_length = decoder_seq_length
        # For common tests
        self.seq_length = self.decoder_seq_length
        self.is_training = is_training
        self.use_attention_mask = use_attention_mask
        self.use_labels = use_labels

        self.vocab_size = vocab_size
        self.d_model = d_model
        self.hidden_size = d_model
        self.num_hidden_layers = decoder_layers
        self.decoder_layers = decoder_layers
        self.decoder_ffn_dim = decoder_ffn_dim
        self.encoder_attention_heads = encoder_attention_heads
        self.decoder_attention_heads = decoder_attention_heads
        self.num_attention_heads = decoder_attention_heads
        self.eos_token_id = eos_token_id
        self.bos_token_id = bos_token_id
        self.pad_token_id = pad_token_id
        self.decoder_start_token_id = decoder_start_token_id
        self.use_cache = use_cache
        self.max_position_embeddings = max_position_embeddings
        self.is_encoder_decoder = is_encoder_decoder

        self.scope = None
        self.decoder_key_length = decoder_seq_length
        self.base_model_out_len = 2
        self.decoder_attention_idx = 1

    def prepare_config_and_inputs(self):
        input_ids = ids_tensor([self.batch_size, self.decoder_seq_length], self.vocab_size)

        attention_mask = None
        if self.use_attention_mask:
            attention_mask = ids_tensor([self.batch_size, self.decoder_seq_length], vocab_size=2)

        lm_labels = None
        if self.use_labels:
            lm_labels = ids_tensor([self.batch_size, self.decoder_seq_length], self.vocab_size)

        config = BartConfig(
            vocab_size=self.vocab_size,
            d_model=self.d_model,
            encoder_layers=self.decoder_layers,
            decoder_layers=self.decoder_layers,
            decoder_ffn_dim=self.decoder_ffn_dim,
            encoder_attention_heads=self.encoder_attention_heads,
            decoder_attention_heads=self.decoder_attention_heads,
            eos_token_id=self.eos_token_id,
            bos_token_id=self.bos_token_id,
            use_cache=self.use_cache,
            pad_token_id=self.pad_token_id,
            decoder_start_token_id=self.decoder_start_token_id,
            max_position_embeddings=self.max_position_embeddings,
            is_encoder_decoder=self.is_encoder_decoder,
            forced_eos_token_id=None,
        )

        return (
            config,
            input_ids,
            attention_mask,
            lm_labels,
        )

    def prepare_config_and_inputs_for_decoder(self):
        (
            config,
            input_ids,
            attention_mask,
            lm_labels,
        ) = self.prepare_config_and_inputs()

        encoder_hidden_states = floats_tensor([self.batch_size, self.decoder_seq_length, self.hidden_size])
        encoder_attention_mask = ids_tensor([self.batch_size, self.decoder_seq_length], vocab_size=2)

        return (
            config,
            input_ids,
            attention_mask,
            encoder_hidden_states,
            encoder_attention_mask,
            lm_labels,
        )

    def create_and_check_decoder_model_past(
        self,
        config,
        input_ids,
        attention_mask,
        lm_labels,
    ):
        config.use_cache = True
        model = BartDecoder(config=config).to(torch_device).eval()
        # first forward pass
        outputs = model(input_ids, use_cache=True)
        outputs_use_cache_conf = model(input_ids)
        outputs_no_past = model(input_ids, use_cache=False)

        self.parent.assertTrue(len(outputs) == len(outputs_use_cache_conf))
        self.parent.assertTrue(len(outputs) == len(outputs_no_past) + 1)

        past_key_values = outputs["past_key_values"]

        # create hypothetical next token and extent to next_input_ids
        next_tokens = ids_tensor((self.batch_size, 1), config.vocab_size)

        # append to next input_ids and
        next_input_ids = torch.cat([input_ids, next_tokens], dim=-1)

        output_from_no_past = model(next_input_ids)["last_hidden_state"]
        output_from_past = model(next_tokens, past_key_values=past_key_values)["last_hidden_state"]

        # select random slice
        random_slice_idx = ids_tensor((1,), output_from_past.shape[-1]).item()
        output_from_no_past_slice = output_from_no_past[:, next_input_ids.shape[-1] - 1, random_slice_idx].detach()
        output_from_past_slice = output_from_past[:, 0, random_slice_idx].detach()

        # test that outputs are equal for slice
        assert torch.allclose(output_from_past_slice, output_from_no_past_slice, atol=1e-3)

    def create_and_check_decoder_model_attention_mask_past(
        self,
        config,
        input_ids,
        attention_mask,
        lm_labels,
    ):
        model = BartDecoder(config=config).to(torch_device).eval()

        # create attention mask
        attn_mask = torch.ones(input_ids.shape, dtype=torch.long, device=torch_device)

        half_seq_length = input_ids.shape[-1] // 2
        attn_mask[:, half_seq_length:] = 0

        # first forward pass
        past_key_values = model(input_ids, attention_mask=attn_mask, use_cache=True)["past_key_values"]

        # create hypothetical next token and extent to next_input_ids
        next_tokens = ids_tensor((self.batch_size, 1), config.vocab_size)

        # change a random masked slice from input_ids
        random_seq_idx_to_change = ids_tensor((1,), half_seq_length).item() + 1
        random_other_next_tokens = ids_tensor((self.batch_size, 1), config.vocab_size).squeeze(-1)
        input_ids[:, -random_seq_idx_to_change] = random_other_next_tokens

        # append to next input_ids and attn_mask
        next_input_ids = torch.cat([input_ids, next_tokens], dim=-1)
        attn_mask = torch.cat(
            [attn_mask, torch.ones((attn_mask.shape[0], 1), dtype=torch.long, device=torch_device)],
            dim=1,
        )

        # get two different outputs
        output_from_no_past = model(next_input_ids, attention_mask=attn_mask)["last_hidden_state"]
        output_from_past = model(next_tokens, attention_mask=attn_mask, past_key_values=past_key_values)[
            "last_hidden_state"
        ]

        # select random slice
        random_slice_idx = ids_tensor((1,), output_from_past.shape[-1]).item()
        output_from_no_past_slice = output_from_no_past[:, next_input_ids.shape[-1] - 1, random_slice_idx].detach()
        output_from_past_slice = output_from_past[:, 0, random_slice_idx].detach()

        # test that outputs are equal for slice
        assert torch.allclose(output_from_past_slice, output_from_no_past_slice, atol=1e-3)

    def prepare_config_and_inputs_for_common(self):
        config_and_inputs = self.prepare_config_and_inputs()
        (
            config,
            input_ids,
            attention_mask,
            lm_labels,
        ) = config_and_inputs

        inputs_dict = {
            "input_ids": input_ids,
            "attention_mask": attention_mask,
        }
        return config, inputs_dict


@require_torch
class BartStandaloneDecoderModelTest(ModelTesterMixin, GenerationTesterMixin, unittest.TestCase):
    all_model_classes = (BartDecoder, BartForCausalLM) if is_torch_available() else ()
    fx_comptatible = True
    test_pruning = False
    is_encoder_decoder = False
    test_missing_keys = False

    def setUp(
        self,
    ):
        self.model_tester = BartStandaloneDecoderModelTester(self, is_training=False)
        self.config_tester = ConfigTester(self, config_class=BartConfig)

    def test_config(self):
        self.config_tester.run_common_tests()

    def test_decoder_model_past(self):
        config_and_inputs = self.model_tester.prepare_config_and_inputs()
        self.model_tester.create_and_check_decoder_model_past(*config_and_inputs)

    def test_decoder_model_attn_mask_past(self):
        config_and_inputs = self.model_tester.prepare_config_and_inputs()
        self.model_tester.create_and_check_decoder_model_attention_mask_past(*config_and_inputs)

    @unittest.skip(reason="Decoder cannot keep gradients")
    def test_retain_grad_hidden_states_attentions(self):
<<<<<<< HEAD
        return

    @unittest.skip
    def test_save_load_fast_init_from_base(self):
        pass

    # maybe related to https://github.com/pytorch/pytorch/issues/133166
    @unittest.skip(reason="It fails only when `dynamic=True` with {'tensor' object has no attribute '__pow__'}")
    def test_sdpa_can_compile_dynamic(self):
        pass

    @unittest.skip(reason="Encoder-decoder model end-to-end generate compile not yet supported")
    def test_generate_compile_1_end_to_end(self):
        pass
=======
        return
>>>>>>> 955e61b0
<|MERGE_RESOLUTION|>--- conflicted
+++ resolved
@@ -1522,21 +1522,4 @@
 
     @unittest.skip(reason="Decoder cannot keep gradients")
     def test_retain_grad_hidden_states_attentions(self):
-<<<<<<< HEAD
-        return
-
-    @unittest.skip
-    def test_save_load_fast_init_from_base(self):
-        pass
-
-    # maybe related to https://github.com/pytorch/pytorch/issues/133166
-    @unittest.skip(reason="It fails only when `dynamic=True` with {'tensor' object has no attribute '__pow__'}")
-    def test_sdpa_can_compile_dynamic(self):
-        pass
-
-    @unittest.skip(reason="Encoder-decoder model end-to-end generate compile not yet supported")
-    def test_generate_compile_1_end_to_end(self):
-        pass
-=======
-        return
->>>>>>> 955e61b0
+        return